from unittest import TestCase, main
import numpy as np
import tensorflow as tf
import torch
import torch.nn.functional as F
import nni.compression.torch as torch_compressor
import math

if tf.__version__ >= '2.0':
    import nni.compression.tensorflow as tf_compressor

def get_tf_model():
    model = tf.keras.models.Sequential([
        tf.keras.layers.Conv2D(filters=5, kernel_size=7, input_shape=[28, 28, 1], activation='relu', padding="SAME"),
        tf.keras.layers.MaxPooling2D(pool_size=2),
        tf.keras.layers.Conv2D(filters=10, kernel_size=3, activation='relu', padding="SAME"),
        tf.keras.layers.MaxPooling2D(pool_size=2),
        tf.keras.layers.Flatten(),
        tf.keras.layers.Dense(units=128, activation='relu'),
        tf.keras.layers.Dropout(0.5),
        tf.keras.layers.Dense(units=10, activation='softmax'),
    ])
    model.compile(loss="sparse_categorical_crossentropy",
        optimizer=tf.keras.optimizers.SGD(lr=1e-3),
        metrics=["accuracy"])
    return model

class TorchModel(torch.nn.Module):
    def __init__(self):
        super().__init__()
        self.conv1 = torch.nn.Conv2d(1, 5, 5, 1)
        self.conv2 = torch.nn.Conv2d(5, 10, 5, 1)
        self.fc1 = torch.nn.Linear(4 * 4 * 10, 100)
        self.fc2 = torch.nn.Linear(100, 10)

    def forward(self, x):
        x = F.relu(self.conv1(x))
        x = F.max_pool2d(x, 2, 2)
        x = F.relu(self.conv2(x))
        x = F.max_pool2d(x, 2, 2)
        x = x.view(-1, 4 * 4 * 10)
        x = F.relu(self.fc1(x))
        x = self.fc2(x)
        return F.log_softmax(x, dim=1)

def tf2(func):
    def test_tf2_func(*args):
        if tf.__version__ >= '2.0':
            func(*args)
    return test_tf2_func

k1 = [[1]*3]*3
k2 = [[2]*3]*3
k3 = [[3]*3]*3
k4 = [[4]*3]*3
k5 = [[5]*3]*3

w = [[k1, k2, k3, k4, k5]] * 10

class CompressorTestCase(TestCase):
    def test_torch_level_pruner(self):
        model = TorchModel()
        configure_list = [{'sparsity': 0.8, 'op_types': ['default']}]
        torch_compressor.LevelPruner(model, configure_list).compress()

    @tf2
    def test_tf_level_pruner(self):
        configure_list = [{'sparsity': 0.8, 'op_types': ['default']}]
        tf_compressor.LevelPruner(get_tf_model(), configure_list).compress()

    def test_torch_naive_quantizer(self):
        model = TorchModel()
        configure_list = [{
            'quant_types': ['weight'],
            'quant_bits': {
                'weight': 8,
            },
            'op_types':['Conv2d', 'Linear']
        }]
        torch_compressor.NaiveQuantizer(model, configure_list).compress()
    
    @tf2
    def test_tf_naive_quantizer(self):
        tf_compressor.NaiveQuantizer(get_tf_model(), [{'op_types': ['default']}]).compress()

    def test_torch_fpgm_pruner(self):
        """
        With filters(kernels) defined as above (k1 - k5), it is obvious that k3 is the Geometric Median
        which minimize the total geometric distance by defination of Geometric Median in this paper:
        Filter Pruning via Geometric Median for Deep Convolutional Neural Networks Acceleration,
        https://arxiv.org/pdf/1811.00250.pdf

        So if sparsity is 0.2, the expected masks should mask out all k3, this can be verified through:
        `all(torch.sum(masks, (0, 2, 3)).numpy() == np.array([90., 90., 0., 90., 90.]))`

        If sparsity is 0.6, the expected masks should mask out all k2, k3, k4, this can be verified through:
        `all(torch.sum(masks, (0, 2, 3)).numpy() == np.array([90., 0., 0., 0., 90.]))`
        """

        model = TorchModel()
        config_list = [{'sparsity': 0.2, 'op_types': ['Conv2d']}, {'sparsity': 0.6, 'op_types': ['Conv2d']}]
        pruner = torch_compressor.FPGMPruner(model, config_list)

        model.conv2.weight.data = torch.tensor(w).float()
        layer = torch_compressor.compressor.LayerInfo('conv2', model.conv2)
        masks = pruner.calc_mask(layer, config_list[0])
        assert all(torch.sum(masks, (0, 2, 3)).numpy() == np.array([90., 90., 0., 90., 90.]))

        pruner.update_epoch(1)
        model.conv2.weight.data = torch.tensor(w).float()
        masks = pruner.calc_mask(layer, config_list[1])
        assert all(torch.sum(masks, (0, 2, 3)).numpy() == np.array([90., 0., 0., 0., 90.]))

    @tf2
    def test_tf_fpgm_pruner(self):
<<<<<<< HEAD
        configure_list = [{'sparsity': 0.5, 'op_types': ['Conv2D']}]
        tf_compressor.FPGMPruner(get_tf_mnist_model(), configure_list).compress()
    

    def test_torch_QAT_quantizer(self):
        model = TorchMnist()
        config_list = [{
            'quant_types': ['weight'],
            'quant_bits': 8,
            'op_types':['Conv2d', 'Linear']
        }, {
            'quant_types': ['output'],
            'quant_bits': 8,
            'quant_start_step': 0,
            'op_types':['ReLU']
        }]

        model.relu = torch.nn.ReLU()
        quantizer = torch_compressor.QAT_Quantizer(model, config_list)
        quantizer.compress()

        # test quantize
        # range not including 0
        eps = 1e-7
        weight = torch.tensor([[1, 2], [3, 5]]).float()
        quantize_weight = quantizer.quantize_weight(weight, config_list[0], model.conv2)
        assert math.isclose(model.conv2.scale, 5 / 255, abs_tol=eps)
        assert math.isclose(model.conv2.zero_point, 0, abs_tol=eps)

         # range including 0
        weight = torch.tensor([[-1, 2], [3, 5]]).float()
        quantize_weight = quantizer.quantize_weight(weight, config_list[0], model.conv2)
        assert math.isclose(model.conv2.scale, 6 / 255, abs_tol=eps)
        assert math.isclose(model.conv2.zero_point, 42, abs_tol=eps)

        # test ema
        x = torch.tensor([[-0.2, 0], [0.1, 0.2]])
        out = model.relu(x)
        assert math.isclose(model.relu.tracked_min_biased, 0, abs_tol=eps)
        assert math.isclose(model.relu.tracked_max_biased, 0.002, abs_tol=eps)

        quantizer.step()
        x = torch.tensor([[0.2, 0.4], [0.6, 0.8]])
        out = model.relu(x)
        assert math.isclose(model.relu.tracked_min_biased, 0.002, abs_tol=eps)
        assert math.isclose(model.relu.tracked_max_biased, 0.00998, abs_tol=eps)
=======
        model = get_tf_model()
        config_list = [{'sparsity': 0.2, 'op_types': ['Conv2D']}, {'sparsity': 0.6, 'op_types': ['Conv2D']}]

        pruner = tf_compressor.FPGMPruner(model, config_list)
        weights = model.layers[2].weights
        weights[0] = np.array(w).astype(np.float32).transpose([2, 3, 0, 1]).transpose([0, 1, 3, 2])
        model.layers[2].set_weights([weights[0], weights[1].numpy()])

        layer = tf_compressor.compressor.LayerInfo(model.layers[2])
        masks = pruner.calc_mask(layer, config_list[0]).numpy()
        masks = masks.transpose([2, 3, 0, 1]).transpose([1, 0, 2, 3])

        assert all(masks.sum((0, 2, 3)) == np.array([90., 90., 0., 90., 90.]))

        pruner.update_epoch(1)
        model.layers[2].set_weights([weights[0], weights[1].numpy()])
        masks = pruner.calc_mask(layer, config_list[1]).numpy()
        masks = masks.transpose([2, 3, 0, 1]).transpose([1, 0, 2, 3])

        assert all(masks.sum((0, 2, 3)) == np.array([90., 0., 0., 0., 90.]))
>>>>>>> 55b557f1


if __name__ == '__main__':
    main()<|MERGE_RESOLUTION|>--- conflicted
+++ resolved
@@ -113,10 +113,26 @@
 
     @tf2
     def test_tf_fpgm_pruner(self):
-<<<<<<< HEAD
-        configure_list = [{'sparsity': 0.5, 'op_types': ['Conv2D']}]
-        tf_compressor.FPGMPruner(get_tf_mnist_model(), configure_list).compress()
-    
+        model = get_tf_model()
+        config_list = [{'sparsity': 0.2, 'op_types': ['Conv2D']}, {'sparsity': 0.6, 'op_types': ['Conv2D']}]
+
+        pruner = tf_compressor.FPGMPruner(model, config_list)
+        weights = model.layers[2].weights
+        weights[0] = np.array(w).astype(np.float32).transpose([2, 3, 0, 1]).transpose([0, 1, 3, 2])
+        model.layers[2].set_weights([weights[0], weights[1].numpy()])
+
+        layer = tf_compressor.compressor.LayerInfo(model.layers[2])
+        masks = pruner.calc_mask(layer, config_list[0]).numpy()
+        masks = masks.transpose([2, 3, 0, 1]).transpose([1, 0, 2, 3])
+
+        assert all(masks.sum((0, 2, 3)) == np.array([90., 90., 0., 90., 90.]))
+
+        pruner.update_epoch(1)
+        model.layers[2].set_weights([weights[0], weights[1].numpy()])
+        masks = pruner.calc_mask(layer, config_list[1]).numpy()
+        masks = masks.transpose([2, 3, 0, 1]).transpose([1, 0, 2, 3])
+
+        assert all(masks.sum((0, 2, 3)) == np.array([90., 0., 0., 0., 90.]))
 
     def test_torch_QAT_quantizer(self):
         model = TorchMnist()
@@ -160,29 +176,6 @@
         out = model.relu(x)
         assert math.isclose(model.relu.tracked_min_biased, 0.002, abs_tol=eps)
         assert math.isclose(model.relu.tracked_max_biased, 0.00998, abs_tol=eps)
-=======
-        model = get_tf_model()
-        config_list = [{'sparsity': 0.2, 'op_types': ['Conv2D']}, {'sparsity': 0.6, 'op_types': ['Conv2D']}]
-
-        pruner = tf_compressor.FPGMPruner(model, config_list)
-        weights = model.layers[2].weights
-        weights[0] = np.array(w).astype(np.float32).transpose([2, 3, 0, 1]).transpose([0, 1, 3, 2])
-        model.layers[2].set_weights([weights[0], weights[1].numpy()])
-
-        layer = tf_compressor.compressor.LayerInfo(model.layers[2])
-        masks = pruner.calc_mask(layer, config_list[0]).numpy()
-        masks = masks.transpose([2, 3, 0, 1]).transpose([1, 0, 2, 3])
-
-        assert all(masks.sum((0, 2, 3)) == np.array([90., 90., 0., 90., 90.]))
-
-        pruner.update_epoch(1)
-        model.layers[2].set_weights([weights[0], weights[1].numpy()])
-        masks = pruner.calc_mask(layer, config_list[1]).numpy()
-        masks = masks.transpose([2, 3, 0, 1]).transpose([1, 0, 2, 3])
-
-        assert all(masks.sum((0, 2, 3)) == np.array([90., 0., 0., 0., 90.]))
->>>>>>> 55b557f1
-
-
+    
 if __name__ == '__main__':
     main()