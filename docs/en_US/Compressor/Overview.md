--- conflicted
+++ resolved
@@ -181,11 +181,7 @@
     def quantize_weight(self, weight, config, **kwargs):
         """
         quantize should overload this method to quantize weight tensors.
-<<<<<<< HEAD
-        This method is effectively hooked to `forward()` method of the model.
-=======
         This method is effectively hooked to :meth:`forward` of the model.
->>>>>>> 81fcff86
 
         Parameters
         ----------
@@ -202,37 +198,24 @@
     def quantize_output(self, output, config, **kwargs):
         """
         quantize should overload this method to quantize output.
-<<<<<<< HEAD
-        This method is effectively hooked to `forward()` method of the model.
-=======
         This method is effectively hooked to `:meth:`forward` of the model.
->>>>>>> 81fcff86
 
         Parameters
         ----------
         output : Tensor
             output that needs to be quantized
         config : dict
-<<<<<<< HEAD
-            the configuration for activation quantization
-        """
-=======
             the configuration for output quantization
         """
 
         # Put your code to generate `new_output` here
 
->>>>>>> 81fcff86
         return new_output
 
     def quantize_input(self, *inputs, config, **kwargs):
         """
         quantize should overload this method to quantize input.
-<<<<<<< HEAD
-        This method is effectively hooked to `forward()` method of the model.
-=======
         This method is effectively hooked to :meth:`forward` of the model.
->>>>>>> 81fcff86
 
         Parameters
         ----------
@@ -241,12 +224,9 @@
         config : dict
             the configuration for inputs quantization
         """
-<<<<<<< HEAD
-=======
 
         # Put your code to generate `new_input` here
 
->>>>>>> 81fcff86
         return new_input
 
     # note for pytorch version, there is no sess in input arguments
