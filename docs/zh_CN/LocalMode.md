# **教程：使用 NNI API 在本地创建和运行 Experiment**

本教程会使用 [~/examples/trials/mnist] 样例来解释如何在本地使用 NNI API 来创建并运行 Experiment。

> 在开始前

要有一个使用卷积层对 MNIST 分类的代码，如 `mnist_before.py`。

> 第一步：更新模型代码

对代码进行以下改动来启用 NNI API：

    1.1 声明 NNI API
        在 Trial 代码中通过 `import nni` 来导入 NNI API。
    
    1.2 获取预定义的参数
        参考下列代码片段： 
    
            RECEIVED_PARAMS = nni.get_next_parameter()
    
        来获得 Tuner 分配的超参值。 `RECEIVED_PARAMS` 是一个对象，例如： 
    
            {"conv_size": 2, "hidden_size": 124, "learning_rate": 0.0307, "dropout_rate": 0.2029}
    
    1.3 返回结果
        使用 API：
    
            `nni.report_intermediate_result(accuracy)` 
    
        返回 `accuracy` 的值给 Assessor。
    
        使用 API:
    
            `nni.report_final_result(accuracy)` 
    
        返回 `accuracy` 的值给 Tuner。 
    

将改动保存到 `mnist.py` 文件中。

**注意**：

    accuracy - 如果使用 NNI 内置的 Tuner/Assessor，那么 `accuracy` 必须是数值（如 float, int）。在定制 Tuner/Assessor 时 `accuracy` 可以是任何类型的 Python 对象。
    Assessor（评估器）- 会根据 Trial 的历史值（即其中间结果），来决定这次 Trial 是否应该提前终止。
    Tuner（调参器） - 会根据探索的历史（所有 Trial 的最终结果）来生成下一组参数、架构。
    

> 第二步：定义搜索空间

在 `Step 1.2 获取预定义的参数` 中使用的超参定义在 `search_space.json` 文件中：

    {
        "dropout_rate":{"_type":"uniform","_value":[0.1,0.5]},
        "conv_size":{"_type":"choice","_value":[2,3,5,7]},
        "hidden_size":{"_type":"choice","_value":[124, 512, 1024]},
        "learning_rate":{"_type":"uniform","_value":[0.0001, 0.1]}
    }
    

参考 [SearchSpaceSpec.md](./SearchSpaceSpec.md) 进一步了解搜索空间。

> 第三步：定义 Experiment
> 
> > 3.1 启用 NNI API 模式

要启用 NNI 的 API 模式，需要将 useAnnotation 设置为 *false*，并提供搜索空间文件的路径（即第一步中定义的文件）：

    useAnnotation: false
    searchSpacePath: /path/to/your/search_space.json
    

在 NNI 中运行 Experiment，只需要：

* 可运行的 Trial 的代码
* 实现或选择 Tuner
* 准备 YAML 的 Experiment 配置文件
* (可选) 实现或选择 Assessor

**准备 Trial**：

> 在克隆代码后，可以在 ~/nni/examples 中找到一些样例，运行 `ls examples/trials` 查看所有 Trial 样例。

先从 NNI 提供的简单 Trial 样例，如 MNIST 开始。 NNI 样例在代码目录的 examples 中，运行 `ls ~/nni/examples/trials` 可以看到所有 Experiment 的样例。 执行下面的命令可轻松运行 NNI 的 mnist 样例：

      python ~/nni/examples/trials/mnist-annotation/mnist.py
    

上面的命令会写在 YAML 文件中。 参考[这里](Trials.md)来写出自己的 Experiment 代码。

<<<<<<< HEAD
**准备 Tuner**: NNI 支持多种流行的自动机器学习算法，包括：Random Search（随机搜索），Tree of Parzen Estimators (TPE)，Evolution（进化算法）等等。 也可以实现自己的调参器（参考[这里](CustomizeTuner.md)）。下面使用了 NNI 内置的调参器：
=======
**准备 Tuner**: NNI 支持多种流行的自动机器学习算法，包括：Random Search（随机搜索），Tree of Parzen Estimators (TPE)，Evolution（进化算法）等等。 也可以实现自己的 Tuner（参考[这里](CustomizeTuner.md)）。下面使用了 NNI 内置的 Tuner：
>>>>>>> d135d184

      tuner:
        builtinTunerName: TPE
        classArgs:
          optimize_mode: maximize
    

*builtinTunerName* 用来指定 NNI 中的 Tuner，*classArgs* 是传入到 Tuner的参数（内置 Tuner 在[这里](BuiltinTuner.md)），*optimization_mode* 表明需要最大化还是最小化 Trial 的结果。

**准备配置文件**：实现 Trial 的代码，并选择或实现自定义的 Tuner 后，就要准备 YAML 配置文件了。 NNI 为每个 Trial 样例都提供了演示的配置文件，用命令`cat ~/nni/examples/trials/mnist-annotation/config.yml` 来查看其内容。 大致内容如下：

    authorName: your_name
    experimentName: auto_mnist
    
    # 并发运行数量
    trialConcurrency: 2
    
    # Experiment 运行时间
    maxExecDuration: 3h
    
    # 可为空，即数量不限
    maxTrialNum: 100
    
    # 可选值为: local, remote  
    trainingServicePlatform: local
    
    # 可选值为: true, false  
    useAnnotation: true
    tuner:
      builtinTunerName: TPE
      classArgs:
        optimize_mode: maximize
    trial:
      command: python mnist.py
      codeDir: ~/nni/examples/trials/mnist-annotation
      gpuNum: 0
    

因为这个 Trial 代码使用了 NNI Annotation 的方法（参考[这里](AnnotationSpec.md) ），所以*useAnnotation* 为 true。 *command* 是运行 Trial 代码所需要的命令，*codeDir* 是 Trial 代码的相对位置。 命令会在此目录中执行。 同时，也需要提供每个 Trial 进程所需的 GPU 数量。

完成上述步骤后，可通过下列命令来启动 Experiment：

      nnictl create --config ~/nni/examples/trials/mnist-annotation/config.yml
    

参考[这里](Nnictl.md)来了解 *nnictl* 命令行工具的更多用法。

## 查看 Experiment 结果

Experiment 应该一直在运行。 除了 *nnictl* 以外，还可以通过 NNI 的网页来查看 Experiment 进程，进行控制和其它一些有意思的功能。

## 使用多个本地 GPU 加快搜索速度

下列步骤假设本机有 4 块 NVIDIA GPUs，参考 [tensorflow with GPU support](https://www.tensorflow.org/install/gpu)。 演示启用了 4 个并发的 Trial 任务，每个 Trial 任务使用了 1 块 GPU。

**准备配置文件**：NNI 提供了演示用的配置文件，使用 `cat examples/trials/mnist-annotation/config_gpu.yml` 来查看。 trailConcurrency 和 gpuNum 与基本配置文件不同：

    ...
    
    # 可同时运行的 Trial 数量
    trialConcurrency: 4
    
    ...
    
    trial:
      command: python mnist.py
      codeDir: ~/nni/examples/trials/mnist-annotation
      gpuNum: 1
    

用下列命令运行 Experiment：

      nnictl create --config ~/nni/examples/trials/mnist-annotation/config_gpu.yml
    

可以用 *nnictl* 命令行工具或网页界面来跟踪训练过程。 *nvidia_smi* 命令行工具能在训练过程中查看 GPU 使用情况。<|MERGE_RESOLUTION|>--- conflicted
+++ resolved
@@ -87,11 +87,7 @@
 
 上面的命令会写在 YAML 文件中。 参考[这里](Trials.md)来写出自己的 Experiment 代码。
 
-<<<<<<< HEAD
-**准备 Tuner**: NNI 支持多种流行的自动机器学习算法，包括：Random Search（随机搜索），Tree of Parzen Estimators (TPE)，Evolution（进化算法）等等。 也可以实现自己的调参器（参考[这里](CustomizeTuner.md)）。下面使用了 NNI 内置的调参器：
-=======
 **准备 Tuner**: NNI 支持多种流行的自动机器学习算法，包括：Random Search（随机搜索），Tree of Parzen Estimators (TPE)，Evolution（进化算法）等等。 也可以实现自己的 Tuner（参考[这里](CustomizeTuner.md)）。下面使用了 NNI 内置的 Tuner：
->>>>>>> d135d184
 
       tuner:
         builtinTunerName: TPE
